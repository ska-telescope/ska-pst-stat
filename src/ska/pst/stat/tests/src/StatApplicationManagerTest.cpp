/*
 * Copyright 2023 Square Kilometre Array Observatory
 *
 * Redistribution and use in source and binary forms, with or without
 * modification, are permitted provided that the following conditions are met:
 *
 * 1. Redistributions of source code must retain the above copyright notice,
 * this list of conditions and the following disclaimer.
 *
 * 2. Redistributions in binary form must reproduce the above copyright
 * notice, this list of conditions and the following disclaimer in the
 * documentation and/or other materials provided with the distribution.
 *
 * 3. Neither the name of the copyright holder nor the names of its
 * contributors may be used to endorse or promote products derived from this
 * software without specific prior written permission.
 *
 * THIS SOFTWARE IS PROVIDED BY THE COPYRIGHT HOLDERS AND CONTRIBUTORS "AS IS"
 * AND ANY EXPRESS OR IMPLIED WARRANTIES, INCLUDING, BUT NOT LIMITED TO, THE
 * IMPLIED WARRANTIES OF MERCHANTABILITY AND FITNESS FOR A PARTICULAR PURPOSE
 * ARE DISCLAIMED. IN NO EVENT SHALL THE COPYRIGHT HOLDER OR CONTRIBUTORS BE
 * LIABLE FOR ANY DIRECT, INDIRECT, INCIDENTAL, SPECIAL, EXEMPLARY, OR
 * CONSEQUENTIAL DAMAGES (INCLUDING, BUT NOT LIMITED TO, PROCUREMENT OF
 * SUBSTITUTE GOODS OR SERVICES; LOSS OF USE, DATA, OR PROFITS; OR BUSINESS
 * INTERRUPTION) HOWEVER CAUSED AND ON ANY THEORY OF LIABILITY, WHETHER IN
 * CONTRACT, STRICT LIABILITY, OR TORT (INCLUDING NEGLIGENCE OR OTHERWISE)
 * ARISING IN ANY WAY OUT OF THE USE OF THIS SOFTWARE, EVEN IF ADVISED OF THE
 * POSSIBILITY OF SUCH DAMAGE.
 */

#include <cmath>
#include <vector>
#include <regex>
#include <filesystem>
#include <spdlog/spdlog.h>

#include "ska/pst/stat/testutils/GtestMain.h"
#include "ska/pst/smrb/DataBlockRead.h"
#include "ska/pst/common/utils/FileWriter.h"

#include "ska/pst/stat/StatFilenameConstructor.h"
#include "ska/pst/stat/tests/StatApplicationManagerTest.h"

auto main(int argc, char* argv[]) -> int
{
  return ska::pst::stat::test::gtest_main(argc, argv);
}

namespace ska::pst::stat::test {

StatApplicationManagerTest::StatApplicationManagerTest()
    : ::testing::Test()
{
}


void StatApplicationManagerTest::setup_data_block()
{
  static uint64_t header_nbufs = beam_config.get_uint64("HB_NBUFS");
  static uint64_t header_bufsz = beam_config.get_uint64("HB_BUFSZ");
  static uint64_t data_nbufs = beam_config.get_uint64("DB_NBUFS");
  static uint64_t weights_nbufs = beam_config.get_uint64("WB_NBUFS");

  static constexpr uint64_t bufsz_factor = 16;
  static constexpr unsigned nreaders = 1;
  static constexpr int device = -1;
  data_bufsz = data_header.get_uint64("RESOLUTION") * bufsz_factor;
  weights_bufsz = weights_header.get_uint64("RESOLUTION") * bufsz_factor;

  data_helper = std::make_unique<DataBlockTestHelper>(beam_config.get_val("DATA_KEY"), 1);
  weights_helper = std::make_unique<DataBlockTestHelper>(beam_config.get_val("WEIGHTS_KEY"), 1);

  weights_helper->set_data_block_bufsz(weights_bufsz);
  data_helper->set_data_block_bufsz(data_bufsz);

  weights_helper->set_data_block_nbufs(weights_nbufs);
  data_helper->set_data_block_nbufs(data_nbufs);

  weights_helper->set_header_block_nbufs(header_nbufs);
  data_helper->set_header_block_nbufs(header_nbufs);

  weights_helper->set_header_block_bufsz(header_bufsz);
  data_helper->set_header_block_bufsz(header_bufsz);

  weights_helper->set_config(weights_header);
  data_helper->set_config(data_header);

  weights_helper->set_header(weights_header);
  data_helper->set_header(data_header);

  weights_helper->setup();
  data_helper->setup();

  weights_helper->enable_reader();
  data_helper->enable_reader();

  weights_helper->start();
  data_helper->start();

  SPDLOG_TRACE("weights_helper->config:\n{}",weights_helper->config.raw());
  SPDLOG_TRACE("weights_helper->header:\n{}",weights_helper->header.raw());
  SPDLOG_TRACE("data_helper->config:\n{}",data_helper->config.raw());
  SPDLOG_TRACE("data_helper->header:\n{}",data_helper->header.raw());
}

void StatApplicationManagerTest::tear_down_data_block()
{
  SPDLOG_TRACE("tear_down_data_block teardown");
  data_helper->teardown();
  weights_helper->teardown();
  SPDLOG_TRACE("tear_down_data_block teardown complete");
}

void StatApplicationManagerTest::SetUp()
{
  beam_config.load_from_file(test_data_file("beam_config.txt"));
  scan_config.load_from_file(test_data_file("scan_config.txt"));
  start_scan_config.load_from_file(test_data_file("start_scan_config.txt"));

  data_header.load_from_file(test_data_file("data_header_LowAA0.5.txt"));
  weights_header.load_from_file(test_data_file("weights_header_LowAA0.5.txt"));

  setup_data_block();
}

void StatApplicationManagerTest::TearDown()
{
  tear_down_data_block();
  sm = nullptr;
}

TEST_F(StatApplicationManagerTest, test_construct_delete) // NOLINT
{
  sm = std::make_unique<ska::pst::stat::StatApplicationManager>(stat_base_path);
  ASSERT_EQ(ska::pst::common::Idle, sm->get_state());
}

TEST_F(StatApplicationManagerTest, test_configure_deconfigure_beam) // NOLINT
{
  sm = std::make_unique<ska::pst::stat::StatApplicationManager>(stat_base_path);
  ASSERT_EQ(ska::pst::common::Idle, sm->get_state());

  sm->configure_beam(beam_config);
  ASSERT_EQ(ska::pst::common::BeamConfigured, sm->get_state());

  sm->deconfigure_beam();
  ASSERT_EQ(ska::pst::common::Idle, sm->get_state());

  sm->configure_beam(beam_config);
  ASSERT_EQ(ska::pst::common::BeamConfigured, sm->get_state());

  sm->deconfigure_beam();
  ASSERT_EQ(ska::pst::common::Idle, sm->get_state());
}

TEST_F(StatApplicationManagerTest, test_multiple_configure_deconfigure_beam) // NOLINT
{
  sm = std::make_unique<ska::pst::stat::StatApplicationManager>(stat_base_path);
  ASSERT_EQ(ska::pst::common::Idle, sm->get_state());

  sm->configure_beam(beam_config);
  ASSERT_EQ(ska::pst::common::BeamConfigured, sm->get_state());

  sm->deconfigure_beam();
  ASSERT_EQ(ska::pst::common::Idle, sm->get_state());

  sm->configure_beam(beam_config);
  ASSERT_EQ(ska::pst::common::BeamConfigured, sm->get_state());

  sm->deconfigure_beam();
  ASSERT_EQ(ska::pst::common::Idle, sm->get_state());
}

TEST_F(StatApplicationManagerTest, test_configure_deconfigure_scan) // NOLINT
{
  sm = std::make_unique<ska::pst::stat::StatApplicationManager>(stat_base_path);
  ASSERT_EQ(ska::pst::common::Idle, sm->get_state());

  sm->configure_beam(beam_config);
  ASSERT_EQ(ska::pst::common::BeamConfigured, sm->get_state());

  sm->configure_scan(scan_config);
  ASSERT_EQ(ska::pst::common::ScanConfigured, sm->get_state());

  sm->deconfigure_scan();
  ASSERT_EQ(ska::pst::common::BeamConfigured, sm->get_state());

  sm->deconfigure_beam();
  ASSERT_EQ(ska::pst::common::Idle, sm->get_state());
}

TEST_F(StatApplicationManagerTest, test_multiple_configure_deconfigure_scan) // NOLINT
{
  sm = std::make_unique<ska::pst::stat::StatApplicationManager>(stat_base_path);
  ASSERT_EQ(ska::pst::common::Idle, sm->get_state());

  sm->configure_beam(beam_config);
  ASSERT_EQ(ska::pst::common::BeamConfigured, sm->get_state());

  sm->configure_scan(scan_config);
  ASSERT_EQ(ska::pst::common::ScanConfigured, sm->get_state());

  sm->deconfigure_scan();
  ASSERT_EQ(ska::pst::common::BeamConfigured, sm->get_state());

  sm->configure_scan(scan_config);
  ASSERT_EQ(ska::pst::common::ScanConfigured, sm->get_state());

  sm->deconfigure_scan();
  ASSERT_EQ(ska::pst::common::BeamConfigured, sm->get_state());

  sm->deconfigure_beam();
  ASSERT_EQ(ska::pst::common::Idle, sm->get_state());
}

TEST_F(StatApplicationManagerTest, test_start_stop_scan) // NOLINT
{
  SPDLOG_TRACE("test_start_stop_scan create StatApplicationManager");
  sm = std::make_unique<ska::pst::stat::StatApplicationManager>(stat_base_path);
  ASSERT_EQ(ska::pst::common::Idle, sm->get_state());

  SPDLOG_TRACE("test_start_stop_scan sm->configure_beam");
  sm->configure_beam(beam_config);
  ASSERT_EQ(ska::pst::common::BeamConfigured, sm->get_state());
  SPDLOG_TRACE("test_start_stop_scan sm->configure_beam complete");

  SPDLOG_TRACE("test_start_stop_scan sm->configure_scan");
  sm->configure_scan(scan_config);
  ASSERT_EQ(ska::pst::common::ScanConfigured, sm->get_state());
  SPDLOG_TRACE("test_start_stop_scan sm->configure_scan complete");

  SPDLOG_TRACE("test_start_stop_scan sm->start_scan");
  sm->start_scan(start_scan_config);
  ASSERT_EQ(ska::pst::common::Scanning, sm->get_state());
  SPDLOG_TRACE("test_start_stop_scan sm->start_scan complete");

  static constexpr float delay_ms = 1000;
  size_t constexpr test_nblocks = 4;
  std::thread data_thread = std::thread(&DataBlockTestHelper::write_and_close, data_helper.get(), test_nblocks, delay_ms);
  std::thread weights_thread = std::thread(&DataBlockTestHelper::write_and_close, weights_helper.get(), test_nblocks, delay_ms);
  data_thread.join();
  weights_thread.join();

  SPDLOG_TRACE("test_start_stop_scan sm->stop_scan");
  sm->stop_scan();
  ASSERT_EQ(ska::pst::common::ScanConfigured, sm->get_state());
  SPDLOG_TRACE("test_start_stop_scan sm->stop_scan complete");

  SPDLOG_TRACE("test_start_stop_scan sm->deconfigure_scan");
  sm->deconfigure_scan();
  ASSERT_EQ(ska::pst::common::BeamConfigured, sm->get_state());
  SPDLOG_TRACE("test_start_stop_scan sm->deconfigure_scan complete");
  SPDLOG_TRACE("test_start_stop_scan sm->deconfigure_beam");
  sm->deconfigure_beam();
  ASSERT_EQ(ska::pst::common::Idle, sm->get_state());
  SPDLOG_TRACE("test_start_stop_scan sm->deconfigure_beam complete");
}

TEST_F(StatApplicationManagerTest, test_configure_from_file) // NOLINT
{
  sm = std::make_unique<ska::pst::stat::StatApplicationManager>(stat_base_path);
  ASSERT_EQ(ska::pst::common::Idle, sm->get_state());

  sm->configure_from_file(test_data_file("config.txt"));
  ASSERT_EQ(ska::pst::common::Scanning, sm->get_state());
  SPDLOG_TRACE("test_start_stop_scan sm->start_scan complete");

  static constexpr float delay_ms = 1000;
  size_t constexpr test_nblocks = 4;
  std::thread data_thread = std::thread(&DataBlockTestHelper::write_and_close, data_helper.get(), test_nblocks, delay_ms);
  std::thread weights_thread = std::thread(&DataBlockTestHelper::write_and_close, weights_helper.get(), test_nblocks, delay_ms);
  data_thread.join();
  weights_thread.join();

  SPDLOG_DEBUG("Busy waiting for the processing to be complete");
  static constexpr uint64_t max_to_wait = 60 * ska::pst::common::microseconds_per_second;
  unsigned waited_so_far = 0;
  while (sm->get_processing_state() == ska::pst::stat::StatApplicationManager::ProcessingState::Processing && waited_so_far < max_to_wait)
  {
    usleep(ska::pst::common::microseconds_per_decisecond);
    waited_so_far += ska::pst::common::microseconds_per_decisecond;
  }

  sleep(1);

  StatStorage::scalar_stats_t ss = sm->get_scalar_stats();
  for (unsigned ipol=0; ipol<ss.mean_frequency_avg.size(); ipol++) // NOLINT
  {
    for (unsigned idim=0; idim<ss.mean_frequency_avg[ipol].size(); idim++) // NOLINT
    {
<<<<<<< HEAD
      // disable asserts due to gitlab inconsistency
=======
>>>>>>> 25620837
      ASSERT_EQ(ss.mean_frequency_avg[ipol][idim], 0);
      ASSERT_EQ(ss.variance_frequency_avg[ipol][idim], 0);
      ASSERT_EQ(ss.num_clipped_samples[ipol][idim], 0);
    }
  }

  data_header.set_val("STAT_BASE_PATH", stat_base_path);
  ska::pst::stat::StatFilenameConstructor namer(data_header);
  uint64_t file_number = 0;
  std::filesystem::path stat_file = namer.get_filename(data_header.get_val("UTC_START"), data_header.get_uint64("OBS_OFFSET"), file_number);
  SPDLOG_DEBUG("test_configure_from_file expected stat_file={}", stat_file.generic_string());

  std::string path = stat_file.parent_path();
  std::ostringstream oss;
  oss << path << "/" << data_header.get_val("UTC_START") << "_(.*)_00000(.*).h5";
  std::string regex_pattern = oss.str();
  for (const auto & entry : std::filesystem::directory_iterator(path))
  {
    SPDLOG_DEBUG("Assessing file {}", entry.path().generic_string());
    ASSERT_TRUE(std::regex_match(entry.path().generic_string(), std::regex(regex_pattern)));
  }

  sm->stop_scan();
  ASSERT_EQ(ska::pst::common::ScanConfigured, sm->get_state());

  sm->deconfigure_scan();
  ASSERT_EQ(ska::pst::common::BeamConfigured, sm->get_state());

  sm->deconfigure_beam();
  ASSERT_EQ(ska::pst::common::Idle, sm->get_state());

  sm->quit();
  ASSERT_EQ(ska::pst::common::Unknown, sm->get_state());
}

} // namespace ska::pst::stat::test<|MERGE_RESOLUTION|>--- conflicted
+++ resolved
@@ -288,10 +288,6 @@
   {
     for (unsigned idim=0; idim<ss.mean_frequency_avg[ipol].size(); idim++) // NOLINT
     {
-<<<<<<< HEAD
-      // disable asserts due to gitlab inconsistency
-=======
->>>>>>> 25620837
       ASSERT_EQ(ss.mean_frequency_avg[ipol][idim], 0);
       ASSERT_EQ(ss.variance_frequency_avg[ipol][idim], 0);
       ASSERT_EQ(ss.num_clipped_samples[ipol][idim], 0);
