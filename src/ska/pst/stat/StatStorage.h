--- conflicted
+++ resolved
@@ -66,13 +66,8 @@
       /**
        * @brief resize the storage vectors, based on the config and binning parameters
        *
-<<<<<<< HEAD
-       * @param ntime_bins rebinned time.
-       * @param nfreq_bins rebinned frequency.
-=======
        * @param ntime_bins number of temporal bins in the timeseries and spectrogram
        * @param nfreq_bins number of spectral bins in the spectrofram
->>>>>>> 72297aa4
        */
       void resize(uint32_t ntime_bins, uint32_t nfreq_bins);
 
