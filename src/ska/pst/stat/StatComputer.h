/*
 * Copyright 2023 Square Kilometre Array Observatory
 *
 * Redistribution and use in source and binary forms, with or without
 * modification, are permitted provided that the following conditions are met:
 *
 * 1. Redistributions of source code must retain the above copyright notice,
 * this list of conditions and the following disclaimer.
 *
 * 2. Redistributions in binary form must reproduce the above copyright
 * notice, this list of conditions and the following disclaimer in the
 * documentation and/or other materials provided with the distribution.
 *
 * 3. Neither the name of the copyright holder nor the names of its
 * contributors may be used to endorse or promote products derived from this
 * software without specific prior written permission.
 *
 * THIS SOFTWARE IS PROVIDED BY THE COPYRIGHT HOLDERS AND CONTRIBUTORS "AS IS"
 * AND ANY EXPRESS OR IMPLIED WARRANTIES, INCLUDING, BUT NOT LIMITED TO, THE
 * IMPLIED WARRANTIES OF MERCHANTABILITY AND FITNESS FOR A PARTICULAR PURPOSE
 * ARE DISCLAIMED. IN NO EVENT SHALL THE COPYRIGHT HOLDER OR CONTRIBUTORS BE
 * LIABLE FOR ANY DIRECT, INDIRECT, INCIDENTAL, SPECIAL, EXEMPLARY, OR
 * CONSEQUENTIAL DAMAGES (INCLUDING, BUT NOT LIMITED TO, PROCUREMENT OF
 * SUBSTITUTE GOODS OR SERVICES; LOSS OF USE, DATA, OR PROFITS; OR BUSINESS
 * INTERRUPTION) HOWEVER CAUSED AND ON ANY THEORY OF LIABILITY, WHETHER IN
 * CONTRACT, STRICT LIABILITY, OR TORT (INCLUDING NEGLIGENCE OR OTHERWISE)
 * ARISING IN ANY WAY OUT OF THE USE OF THIS SOFTWARE, EVEN IF ADVISED OF THE
 * POSSIBILITY OF SUCH DAMAGE.
 */

#include <memory>
#include <utility>
#include <vector>

#include "ska/pst/common/utils/AsciiHeader.h"
#include "ska/pst/stat/StatStorage.h"

#ifndef __SKA_PST_STAT_StatComputer_h
#define __SKA_PST_STAT_StatComputer_h

namespace ska::pst::stat {

  /**
   * @brief Class used for processing a stream of voltage data, including weights.
   *
   */
  class StatComputer
  {
    public:
      /**
       * @brief Create instance of a Stat Computer object.
       *
       * @param config the configuration current voltage data stream.
       * @param storage a shared pointer to the in memory storage of the computed statistics.
       */
      StatComputer(const ska::pst::common::AsciiHeader& config, const std::shared_ptr<StatStorage>& storage);

      /**
       * @brief Destroy the Stat Computer object.
       *
       */
      virtual ~StatComputer() = default;

      /**
       * @brief compute the statistics for block of data.
       *
       * @param data_block a pointer to the start of the data block to compute statistics for.
       * @param block_length the size, in bytes, of the data block to process.
       * @param weights a pointer to the start of the weights block to use in computing statistics.
       * @param weights_length the size, in bytes, of the weights to process.
       */
      void compute(char * data_block, size_t block_length, char * weights, size_t weights_length);

    private:
      //! shared pointer a statistics storage, shared between the processor and publisher
      std::shared_ptr<StatStorage> storage;

      template <typename T>
      void compute_samples(T* data, char* weights, uint32_t nheaps);

<<<<<<< HEAD
      //! get weights for current packet
      auto get_weights(char * weights, uint32_t packet_number) -> float;

      //! get RFI masks
      auto get_rfi_masks(const std::string& rfi_mask) -> std::vector<std::pair<double, double>>;

      //! Time per sample (in microsecs), used for populating time timeseries_bins
      double tsamp{0.0};

      //! Number of polarisations in the data stream
      uint32_t npol{0};

      //! Number of dimensions in the data stream
      uint32_t ndim{0};

      //! Number of channels in the data stream
      uint32_t nchan{0};

      //! Number of bits per sample in the data stream
      uint32_t nbit{0};

      //! Number of RFI channels that will be masked
      uint32_t nmask{0};

      //! Number of bits per sample in the weights stream
      uint32_t weights_nbit{0};

      //! Number of samples per UDP packet in the data stream
      uint32_t nsamp_per_packet{0};

      //! Number of channels per UDP packet in the data stream
      uint32_t nchan_per_packet{0};

      //! Number of samples per relative weight in the weights stream
      uint32_t nsamp_per_weight{0};

      //! Number of bytes per packet in the weights stream
      uint32_t weights_packet_stride{0};

      //! Size of a complete heap of data in the data stream, in btyes
      uint32_t heap_resolution{0};

      //! Size of the complex packet of data in the data stream, in bytes
      uint32_t packet_resolution{0};

      //! Number of UDP packets per heap in the data stream
      uint32_t packets_per_heap{0};

=======
>>>>>>> 326fbd54
  };

} // namespace ska::pst::stat

#endif // __SKA_PST_STAT_StatComputer_h<|MERGE_RESOLUTION|>--- conflicted
+++ resolved
@@ -53,13 +53,17 @@
        * @param config the configuration current voltage data stream.
        * @param storage a shared pointer to the in memory storage of the computed statistics.
        */
-      StatComputer(const ska::pst::common::AsciiHeader& config, const std::shared_ptr<StatStorage>& storage);
+      StatComputer(
+        const ska::pst::common::AsciiHeader& data_config,
+        const ska::pst::common::AsciiHeader& weights_config,
+        const std::shared_ptr<StatStorage>& storage
+      );
 
       /**
        * @brief Destroy the Stat Computer object.
        *
        */
-      virtual ~StatComputer() = default;
+      virtual ~StatComputer();
 
       /**
        * @brief compute the statistics for block of data.
@@ -71,14 +75,31 @@
        */
       void compute(char * data_block, size_t block_length, char * weights, size_t weights_length);
 
+
+      /**
+       * @brief initialise the StatComputer class in readiness for computing data.
+       *
+       * This method needs to be called after there has been a resize of the StatStorage, otherwise
+       * there the size of data may not be as expected.
+       */
+      void initialise();
+
     private:
       //! shared pointer a statistics storage, shared between the processor and publisher
       std::shared_ptr<StatStorage> storage;
 
+      //! the configuration for the current stream of voltage data.
+      ska::pst::common::AsciiHeader data_config;
+
+      //! the configuration for the current stream of voltage weights.
+      ska::pst::common::AsciiHeader weights_config;
+
+      //! used to check state if the instance has been initialised
+      bool initialised{false};
+
       template <typename T>
       void compute_samples(T* data, char* weights, uint32_t nheaps);
 
-<<<<<<< HEAD
       //! get weights for current packet
       auto get_weights(char * weights, uint32_t packet_number) -> float;
 
@@ -127,8 +148,6 @@
       //! Number of UDP packets per heap in the data stream
       uint32_t packets_per_heap{0};
 
-=======
->>>>>>> 326fbd54
   };
 
 } // namespace ska::pst::stat
