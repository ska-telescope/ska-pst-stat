--- conflicted
+++ resolved
@@ -29,30 +29,16 @@
  */
 
 #include "ska/pst/stat/FileProcessor.h"
-<<<<<<< HEAD
-
-#include <iostream>
-=======
->>>>>>> 5f16e885
 #include <spdlog/spdlog.h>
 #include <iostream>
 #include <stdexcept>
 #include <string>
 #include <vector>
-<<<<<<< HEAD
-=======
 #include <filesystem>
->>>>>>> 5f16e885
 
 ska::pst::stat::FileProcessor::FileProcessor(
         const std::string& data_file_path,
         const std::string& weights_file_path)
-<<<<<<< HEAD
-        : config(_config)
-=======
-        : 
-	  block_loader(new ska::pst::common::DataWeightsFileBlockLoader(data_file_path, weights_file_path))
->>>>>>> 5f16e885
 {
   SPDLOG_DEBUG("ska::pst::stat::FileProcessor::ctor");
 
@@ -60,9 +46,6 @@
   auto data_config = segment_producer->get_data_header();
   auto weights_config = segment_producer->get_weights_header();
 
-<<<<<<< HEAD
-  processor = std::make_unique<StatProcessor>(data_config, weights_config);
-=======
   // create stat/ output folder
   std::filesystem::path stat_output_path("stat");
   std::filesystem::create_directory(stat_output_path);
@@ -79,7 +62,6 @@
   data_config.set("STAT_OUTPUT_FILENAME",stat_output_filename.generic_string());
 
   processor = std::make_shared<StatProcessor>(data_config, weights_config);
->>>>>>> 5f16e885
 }
 
 ska::pst::stat::FileProcessor::~FileProcessor()
