--- conflicted
+++ resolved
@@ -7,29 +7,23 @@
 set(public_headers
   version.h
   ${CMAKE_CURRENT_BINARY_DIR}/config.h
+  FileProcessor.h
   StatStorage.h
   StatPublisher.h
   StatHdf5FileWriter.h
-<<<<<<< HEAD
-  FileProcessor.h
-=======
   StatComputer.h
   StatProcessor.h
->>>>>>> 326fbd54
 )
 
 set(sources
+  src/FileProcessor.cpp
   src/version.cpp
   src/StatStorage.cpp
   src/StatPublisher.cpp
   src/StatHdf5FileWriter.cpp
-<<<<<<< HEAD
-  src/FileProcessor.cpp
-=======
   src/StatComputer.cpp
   src/StatStorage.cpp
   src/StatProcessor.cpp
->>>>>>> 326fbd54
 )
 
 set(private_headers
