configure_file(config.h.in config.h)

set(public_headers
  version.h
  ${CMAKE_CURRENT_BINARY_DIR}/config.h
  FileProcessor.h
<<<<<<< HEAD
  StatStorage.h
  StatPublisher.h
  StatHdf5FileWriter.h
=======
  FileReader.h
  StatApplicationManager.h
>>>>>>> 1397518b
  StatComputer.h
  StatHdf5FileWriter.h
  StatProcessor.h
  StatPublisher.h
  StatStorage.h
)

set(sources
  src/FileProcessor.cpp
  src/version.cpp
  src/StatStorage.cpp
  src/StatPublisher.cpp
  src/StatHdf5FileWriter.cpp
  src/StatComputer.cpp
  src/StatStorage.cpp
  src/StatProcessor.cpp
)

set(private_headers
)

if (BUILD_TESTING)
  add_subdirectory(testutils)
  add_subdirectory(tests)
endif()

add_library(ska_pst_stat
  SHARED
    ${sources} ${optional_sources}
    ${private_headers} ${optional_private_headers}
    ${public_headers}
)

# include_directories(${HDF5_INCLUDE_DIRS})

target_include_directories(ska_pst_stat
  PUBLIC
    $<BUILD_INTERFACE:${PROJECT_SOURCE_DIR}/src>
    $<BUILD_INTERFACE:${PROJECT_BINARY_DIR}/src>
    $<INSTALL_INTERFACE:include>
    ${PSRDADA_INCLUDE_DIR}
    ${HDF5_INCLUDE_DIRS}
)

target_link_libraries(ska_pst_stat
  PUBLIC
    spdlog::spdlog
    ska_pst_common
    ${PSRDADA_LIBRARIES}
    ${HDF5_CXX_LIBRARIES}
)<|MERGE_RESOLUTION|>--- conflicted
+++ resolved
@@ -4,14 +4,7 @@
   version.h
   ${CMAKE_CURRENT_BINARY_DIR}/config.h
   FileProcessor.h
-<<<<<<< HEAD
-  StatStorage.h
-  StatPublisher.h
-  StatHdf5FileWriter.h
-=======
-  FileReader.h
   StatApplicationManager.h
->>>>>>> 1397518b
   StatComputer.h
   StatHdf5FileWriter.h
   StatProcessor.h
