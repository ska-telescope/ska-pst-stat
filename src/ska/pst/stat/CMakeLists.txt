--- conflicted
+++ resolved
@@ -8,14 +8,9 @@
   StatApplicationManager.h
   StatComputer.h
   StatHdf5FileWriter.h
-<<<<<<< HEAD
   StatProcessor.h
   StatPublisher.h
   StatStorage.h
-=======
-  StatComputer.h
-  StatProcessor.h
->>>>>>> 326fbd54
 )
 
 set(sources
@@ -24,11 +19,8 @@
   src/StatPublisher.cpp
   src/StatHdf5FileWriter.cpp
   src/StatComputer.cpp
-<<<<<<< HEAD
-=======
   src/StatStorage.cpp
   src/StatProcessor.cpp
->>>>>>> 326fbd54
 )
 
 set(private_headers
